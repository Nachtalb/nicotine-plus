--- conflicted
+++ resolved
@@ -18,13 +18,8 @@
           python-version: ${{ matrix.python }}
       - name: Install dependencies
         run: |
-<<<<<<< HEAD
-          sudo apt-get -y install miniupnpc gobject-introspection gir1.2-gsound-1.0 gir1.2-gtk-3.0 \
-            gir1.2-notify-0.7 python3 python3-dbus python3-geoip python3-gi python3-mutagen xdg-utils
-=======
-          sudo apt-get -y install miniupnpc gobject-introspection gir1.2-appindicator3-0.1 gir1.2-gtk-3.0 gir1.2-notify-0.7 \
-            python3 python3-dbus python3-geoip python3-gi python3-gst-1.0 python3-mutagen xdg-utils
->>>>>>> 57aeed3e
+          sudo apt-get -y install miniupnpc gobject-introspection gir1.2-appindicator3-0.1 gir1.2-gsound-1.0 gir1.2-gtk-3.0 \
+            gir1.2-notify-0.7 python3 python3-dbus python3-geoip python3-gi python3-gst-1.0 python3-mutagen xdg-utils
       - name: Lint with flake8
         run: |
           pip install flake8
