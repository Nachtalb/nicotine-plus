News
====

    As per GCS § 6.7, this file contains a list of user-visible noteworthy
    changes. Note that this is not the same as a changelog.

Version 2.0.0 (unreleased)
-----------------------------

Changes
 * Ported from Python 2 to Python 3
 * Ported from GTK2 to GTK3 (PyGTK to PyGObject)
 * Support for HiDPI displays
 * Nicotine+ now follows the XDG Base Directory Specification
 * Replaced deprecated dependencies with maintained ones
 * Added unit and DEP-8 continuous integration testing
 * Column widths are now remembered between sessions
 * Added option to open previous tab on startup
 * Added option to hide buddy list
 * Search filters now check the directory path
 * Plugins are now bundled with Nicotine+ installations by default
 * Minor UI cleanups
 * General code cleanups, removed dead code
 * Replaced non-free sound effects

Bugs closed in GitHub
 * Columns Position Not Being Maintained (#8)
 * send to player does not work. (#53)
 * Segfault When Getting User Info (#57)
 * Segmentation fault on Ubuntu Gnome 17.04 (#60)
 * Nicotine+ Windows 8.1 (64-bit) mutagen attempts to handle non-video files (#62)
 * Nicotine+ 1.4.1, windows 8.1 (64-bit) errors when using UPNP (#63)
 * Nicotine+ 1.4.1, windows 8.1 (64-bit) Spurious error messages (#64)
 * Nicotine + 1.4.1, windows 8.1 (64-bit) buttons not working (#65)
 * Can't share directories (#68)
 * Question: Is Development Dead? (#73)
 * select ValueError: filedescriptor out of range in select() (#77)
 * blurry tray icon in kde plasma (#81)
 * Problems sharing files (#83)
 * Uploads not working (#85)
 * UI very condensed on high-dpi linux. (#88)
 * New Commits - Is Development Back? (#90)
 * Filter doesn't include directory path (#91)
 * XDG Base Directory Support (#94)
 * Nicotine+ 1.4.2, Debian 9 (64-bit) Downloading file size >2GB appears as negative numbers, files near 4GB download 0 byte. (#100)
 * Nicotine+ 1.4.1 don't handle invalid characters in Windows (#101)
 * Random crash on Raspbian (#103)
 * Bitrate not shown for most music in search results (#104)
 * Nicotine+ 1.4.2, Debian 9 (64 bit) : Can't get shared files + current downloads disappeared : since the last but one update, from branch master (#107)
 * Website is badly out of date (#109)
 * images seem to be integrated from the launch directory if they have special names (#113)
 * Not working on Ubuntu 20.04 Focal Fossa (#115)
 * Please update Nicotine to work on the latest Ubuntu (20.04) (#123)
 * Compiled 'Master Branch' - Nicotine is Black Blank Screen? (#140)
 * Question: 1.4.3 - Columns Hiding? (#143)
 * info user correct extra typo (#144)
 * select user transfert does not select anything (#145)
 * clicking hyperlinks does not open browser (#146)
 * left click does not work on users nickname in rooms (#147)
 * Interest tab : text zone too small (#148)
 * request : adding file chooser preview widget in info user picture setting (#149)
 * menu separator does not follow gtk+ rules (#151)
 * 1.4.3 Linux - Hidding Tabs - Always Opens Now Under Buddy List (#154)
 * strace shows weird file access syscalls (#155)
 * (world) flags missing at startup / and buddy list (#161)
 * setup.py: DistutilsFileError (#164)
 * warnings causes by userlist resizing columns (#165)
 * Question: No more charsets selection ? (#180)
 * my gtk3 theme gives checkbuttons looks bigger (#181)
 * Question - Bug? - Log Window Issue (#186)
 * wait a minute, only spellchecker is missing ? (#190)
 * userlist for myself does not display files number (#192)
 * AttributeError in changecolour(): PrivateChat object has no attribute 'tag_log' (#194)
 * IndexError at start on Debian Buster (#202)
 * Speed up program startup times (#215)
 * custom tray icons not respected (#239)
 * Request: Modes Tab Placement? (#242)
<<<<<<< HEAD
 * /now playing does not work after nic+ restart (#255)
=======
 * text in log aera in chat rooms lag to display from entry (#253)
>>>>>>> dc234a52

Version 1.4.3 (unstable)
-----------------------------

* Rolling development release in preparation for 2.0.0

Version 1.4.2 (February 17, 2018)
-----------------------------

Bugs closed on Github
 * Bitrate - Length - Speed (#45)
 * bug or feature ? (#47)

Version 1.4.1 (12 February 2017)
-----------------------------

Bugs closed on Github
 * 1.4.0 /usr/bin empty (#38)
 * Configure - Directories Page 4 of 5 (#39)
 * Configure - Username (#40)
 * 1.4.0 Text Off Set Under Columns (#41)
 * Make nicotine work with FreeBSD (PR #44)

Version 1.4.0 (31th January 2017)
-----------------------------

Miscellaneous bugs fixed
 * Some files were not shown in shares due to broken metadata of these files.
 * Fix a bug preventing the offline help to open.

Features
 * Windows installer refreshed.

Bugs closed on Github
 * Make proper release (#26)

Bug closed on Trac (readonly)
 * File Manager / "Open Directory" function in Windows (#717)
 * Open Directory not working (#945)

Version 1.3.2 unstable (14th January 2017)
-----------------------------

Bugs closed on Github
 * Uploads stop working after a while (#35)
 * Can't download from certain users (#37)

Bug closed on Trac (readonly)
 * shared files appear not shared to some peers (#744)
 * Stops Downloading After About 15 Minutes (#759)
 * Browse Files from Friemds (#762)
 * Download issue.... (#903)

Version 1.3.1 unstable (10th January 2017)
-----------------------------

Behavior
 * Displaying results of searches should now be faster and not blocking the UI.
 * Send a private message to users who queue a directory has been removed.
 * Hidden directories on Windows are not shared provided you have the pypiwin32 module installed.
 * Tray icons have been modified to be easier to distribute under debian (DFSG compliant).
 * New versions are now checked against the Github releases page.
 * NowPlaying: MPRIS should now be used for Rhythmbox.
 * The MacOS port has been dropped since nobody will step up and maintain it.
 * The pseudo transparency (translux) feature has been removed.
 * Blinking of the trayicon is not recommended and has been removed.
 * Menu icons have been dropped since they are deprecated by GTK.

Features
 * Translations works on Windows.
 * UPnP support out of the box on Windows.
 * Refreshed icon and GTK2 theme on Windows.
 * Gives user the option to load more than 1000 previous chat lines when they rejoin a chat room.
 * Virtual share system implemented.
 * You can now browse your buddy shares via the Share menu.
 * You can now rename your buddy virtual shares via the settings window for shares.
 * Plugins: can now be toggled on/off.
 * Plugins: a reddit plugin has been added.
 * NowPlaying: XMMS Infopipe support has been removed in favor of xmms2.
 * NowPlaying: BMPx support has been removed.
 * NowPlaying: Lastfm support has been updated and require an API key.
 * NowPlaying: Banshee support has been updated.
 * NowPlaying: Foobar support has been updated.

Bugs closed on Github
 * Question - Nicotine Still Being Developed? (#1)
 * bug in userbrowse.py (#2)
 * Remove max length on settings password field (#5, #7)
 * Randomly kill connections on select() out of range failure (#6)
 * Fix shares build / crashes caused by bogus metadata (#10)
 * UPnP Port Mapping piles up in the router (#11)
 * Currently broken on windows (#18)
 * File transfers are failing (#19)
 * Fix variable bitrate detection for MP3 files (#20)
 * Information On nicotine-plus.org (#21)
 * Build fails on archlinux, can't copy mo file... (#22)
 * Hidden directory files now showing up in file shares (Windows) (#23)
 * upnp functionality is used despite being config'd as False (#24)
 * userbrowse coredump on GTK 2.24.30+ (#25)
 * "invalid operation on closed shelf" error on every download (#27)
 * Unable to save settings (#32)
 * Clear Finished/Aborted button problem (#33)
 * Settings window slow to open (#36)

Bug closed on Trac (readonly)
 * "Abort & Delete" button is mislabeled (#194)
 * No icon found in nicotine.exe (#512)
 * French translation and non-translatable strings (#524)
 * Limiting number of upload slots doesn't work all the time (#651)
 * Add option to override locale dir (#495)
 * File and Fast-Configure keyboard shortcuts are the same (#658)
 * Rescanning shares stalls/fails in some cases (#671)
 * Distressingly, /al is not working in private chat (#678)
 * tab completion of user name does not work in private chat (#679)
 * slskmessages.py:69:__init__:Exception: Programming bug (#697)
 * upload queue size limits can't be set to "unlimited" (#706)
 * Impossible to install nicotine without a mouse (#712)
 * Tray icon is lost after explorer is terminated, doesn't return after explorer is restarted (#715)
 * nicotine crashed with TypeError in PopulateFilters(): value is of wrong type for this column (#726)
 * Dont draw eventbox background for tab labels (#727)
 * Rythmbox Now Playing Error (#750) (#935)
 * Realpath / filename error (#776)
 * Connection limit (#802)
 * Disabled UPnP support due to errors Message (Can We Silence?) (#803)
 * English text refactorizationillisms (#828)
 * Cannot download from soulseekqt users (#912)
 * Corrected Hungarian translation for 1.2.16 (#923)
 * Nicotine+ 1.2.16 on win7SP164bit - German language (#998)

 A bunch of outdated bug reports have been closed on Trac.


Version 1.2.16 (31th October 2010)
----------------------------------

Behaviour
 * Updated most country flags (#599)
 * All messages should now be properly timestamped in the log (#602)
 * Saving user pictures now appends a timestamp so pictures aren't overwritten

Features
 * Foobar support for NowPlaying (#644)

Bugs
 * Division-by-zero errors broke transfers (#561)
 * Some packets were packed incorrectly (#570)
 * Recursive downloads didn't work (#571)
 * Search results were improperly formatted (#594)
 * Copying folder URLS didn't work (#574)
 * Mid sentence tab completion destroyed input (#562)
 * Portmapping with MiniUPnPc (the binary) didn't work (#593)
 * Deprecated raise statements using strings (#613)
 * Transparency wasn't saved properly (#615)
 * Shares didn't work properly with out-of-ASCII characters (#623, #345)
 * Fileshare counter increased on refreshing a filelist (#617)
 * Program failed to start with a corrupt transfer file (#628)
 * Network loop crashed on invalid DistribSearch packets
 * Private rooms often didn't show up in the room list (#641)
 * nicotine.desktop was missing P2P and Network sub categories (#660)


Version 1.2.15 (16th February 2010)
-----------------------------------

Behaviour
 * Changed the description for our .exe files so it shows up as Nicotine+ in
   firewalls (ticket #498)
 * When using an upload slot limit, uploads that don't start within 30 seconds
   are no longer counted as a used slot. This stops a single faulty user from
   preventing other connections
 * The clear button in the upload view now clears erred transfers too
 * Unhide user info tab when a new userinfo is received
 * Transfer views update less frequently reducing the amount of CPU needed.
 * xdg-open is now used by default to open folders and play music

Features
 * Now-Playing support for Amarok2 (Ticket #423)
 * FastConfigure dialog for new users (Ticket #482)
 * Country flags now have tooltips (Ticket #521)
 * Now-Playing support for Banshee

Bugs
 * Collapse mode in upload/download didn't work for newly added files, wasn't
   remembered with restart (ticket #205)
 * The packing/unpacking of network messages has been made more explicit. This
   should make Nicotine+ less likely to fail on different processor types and
   operating systems (Tickets #486 #493 #518 #540 #548)
 * Double quotation marks weren't filtered from filenames on Windows systems
 * Ban list got unintentionally deleted sometimes (Ticket #519)
 * "Show IP" didn't not work on the userinfo page (Ticket #522)
 * Wishlist searches would stop working if the setting "Reopen search tabs" was
   disabled and the user closed the search tab (Ticket #552)
 * Incoming RoomSearch raised exceptions

Translations
 * ><((((*> updated the French translation
 * djbaloo updated the Hungarian translation


Version 1.2.14 (4th October 2009)
---------------------------------

Behaviour
 * A corrupt configuration file will no longer make Nicotine+ fail on startup (ticket #483)
 * Multiple shares can now be loaded from the harddrive at the same time

Features
 * Support for UPnP through MiniUPnPc (ticket #230)

Bugs
 * Search failed to work on certain combinations of OS and processor (ticket #486)
 * Implemented our own filelist iterator, dramatically reducing the amount of
   CPU cycles needed to open filelists. Thanks goes to Nick Voronin (ticket #480)
 * Bitrates for Musepack audio were scanned incorrectly
 * Saving file lists from users with slashes in the name didn't work
 * Filesize was incorrect for files around 2 gigabytes and up in userbrowse.


Version 1.2.13 (22 Sept 2009)
-----------------------------

Behaviour
 * Download queue is stored independently from the normal configuration file (ticket #467)
 * Non-working connections are cleaned up more aggressively (ticket #473)

Features
 * Themes can now use a range of image types, including SVG
 * Ownership of private rooms is now displayed
 * Search chatroom logs by pressing F3
 * ASF Support in case Mutagen is used
 * The location of Nicotine+ is restored on startup
 * Rudimentary download rate limiter
 * The NowPlaying code for Audacious now supports audtool2 as well

Bugs
 * Notifications failed when a user had <> in the name
 * Highlight icon kept on blinking with detached windows
 * Fixed links in the Help menu that didn't work (ticket #459)
 * A few different GUI related bugs that should make Nicotine+ much more
   responsive and use less CPU: Startup time reduced when there is a queue,
   queueing many items at a timer, pressing buttons like "Clear Finished" and
   "Abort User's Upload(s)"
 * ...and lots of tiny bugs

Translations
 * Žygimantas updated Lithuanian translation
 * Kenny updated Dutch translation
 * Nils updated Hungarian translation


Version 1.2.12 (26 May 2009)
----------------------------

Behaviour
 * RGBA mode is no longer on by default, to use it pass the --enable-rgba flag when starting Nicotine+
 * On Windows, configuration files are now stored in the user's Application Data folder instead of the installation folder (bug #330)
 * The configuration screen for shares has been rearranged in order to make it more logical (bug #341)
 * Support for Mutagen has been added. This will result in more accurate information about bitrates and lengths (bug #259)
 * Icons have been replaced, the alt-tab icon is increased.
 * Most external calls now support pipes
 * Improved German (bug #394) and French translation (thanks goes to ><((((*>)
 * The dependency for PyVorbis has been removed in favour of Mutagen (bug #409)
 * Notification popups will no longer stack but a single popup will be updated

Features
 * Built-in Webbrowser (MozEmbed)
 * Ignore by IP
 * Windows components have been improved
 * The language selection now uses normal names instead of abbreviations (bug #332)
 * When switching languages GTK will be translated as well
 * Hash checking to eliminate duplicates. When a file name conflict arises after a download finishes both files are hashed
   to make sure the new file is not identical to the old one.
 * Public Room support has been added
 * The amount of tracked and displayed search results is now limited, which should allow nicotine+ to cope better with overly
   generic search terms. Internally a maximum of 1500 are recorded, of which a maximum of 500 are shown. The other 1000 can be
   retrieved by using the filters. (bug #284)
 * Notebook tabs can be reordered and hidden, and these settings will be remembered.
 * Search results are now limited. There are two different limits:
   1) The show limit. This is the amount of results shown in the search tabs
   2) The store limit. This is the amount of results stored internally. This is useful when using search filters
   These limits are configurable from the configuration screen. (bug #284)
 * Nicotine tries to rename itself from 'python' to 'nicotine' for programs like 'ps' (requires procname module) and 'pkill' (bug #355)
 * 'Remember choice' option in the quit confirmation dialogue
 * It is possible to ignore people based on their IP address
 * Import warnings are now shows in the log window as well as in the console (bug #381)
 * New logging functionality, which means no more messages should get lost in the console
 * You can change your password now (bug #424)
 * Misc. improvements to transfer handling
 * Tab completion can be done by in-line replacement instead of dropdown list
 * Transfer views now have a 'Place in line' column

Bugs
 * The Danish translation is now stored under 'da'
 * Fixed sorting of percentage (bug #322)
 * A number of typographical errors have been corrected (bug #334 and #335)
 * When disabling sound this setting will be loaded correctly now (bug #285)
 * Repaired sayprivate function from the pluginsystem
 * The Windows versions now comes with jpeg62.dll (bug #342)
 * The word '-' is now filtered from search queries (bug #367)
 * Handling of word wrapping of extremely long words is improved
 * Tray icon menu on OSX
 * Private Room handling has improved (bug #432)


Version 1.2.10 (30 December 2008)
---------------------------------

Features
 * Added support for RGBA, enabling Murrine users to use transparency and round menus
 * Tabs can be reorderen and can be hidden

Bugs
 * Fixed bug #177, notification popups are now split into file and directory notifications
 * Fixed bug #274, cancelling and disowning private rooms bug (fr3shpr1nc3)
 * Fixed bug #226, file size dropdown in search filters are more readable now
 * Fixed bug #310, activity icon no longer activates on our own typing
 * Timestamps in private messages now are displayed correctly
 * Room searches work again (was broken in 1.2.10alpha)


Version 1.2.10 alpha (9 November 2008)
--------------------------------------

Features
 * Added last.fm to the now-player (gallows)
 * Added first version of the plugin system
 * Tabs can be closed using the middle mouse button
 * Usernames can be copied from the channel list (right click, select the
   username from the menu)
 * Added a popup that will inform users in case a local port cannot be bound
 * Connections will be dropped when the maximum is approached, decreasing the
   chance for "IOError" messages

Bugs
 * 'Send to player' failed because of missing quotes for finished downloads
 * Fixed a bug with tuple error message causing a traceback
 * Fixed a translation bug, caused by tabs positions top, left, etc that caused
   settings dialog to not work properly
 * Fixed rhytmbox support with "Now Playing" (gallows)
 * Fixed Audacious support with "Now Playing" (gallows)
 * Fixed sending out the wrong username with search results
 * Updated all server references to the new server
 * A inverted port range no longer causes connection failures
 * Removed deprecated GTK calls

Buddylist
 * Radio buttons now allow the buddylist to be toggled as always visible, in own
   tab, or in the chatroom tab.

General Changes
 * The Edit menu has been broken into Edit, View and Shares menus
   (similar to Enr1X's patch http://nicotine-plus.org/ticket/231 )
   Also fixed the duplicate Alt-B hotkey (hide flags is now Alt-G).
 * Committed QuinoX's patch for case-insensitive nick completion (#252)

Chat Rooms
 * Added Server Message 141, enables Private Chat Room Invitations and thus
   allows those you invite to get past the annoying server message that warning
   when a user you've invited 'hasn't enabled private room add'.
 * Blocking a user's IP address is now easier with the addition of a chatroom
   popup menu item
 * Private Rooms: You can now create private rooms via the roomslist popup menu
   and add users to your private rooms via any chatroom user popup-menu. You can
   also drop ownership of a private room and drop membership of another person's
   private room. This feature is currently available on the testing server only.

Search
 * Country flags are shown in search results, metadata dialogs

Settings
 * Upload and Download transfer lists now have customizable double-click options
   in Transfers->Events.
 * A Backup config menu item was added to the Edit menu. This will backup your
   Nicotine+ config and config.alias (if it exists) into a BZ2 archive. If you
   cancel the backup filename saving process, an archive with the format
   'config backup YYYY-MM-DD HH:MM:SS.tar.bz2' will be created.
 * Visible colors have been added to the Colour settings (for those who don't
   read hexadecimal).
 * Separate fonts for Search, Transfers, Browse and a font for all other lists
   can now be set.


Translations
 * Slovak Translation Updated (Jozef)


Version 1.2.9 Release (22 September 2007)
-----------------------------------------

Licensing
 * Relicensed all code under GPLv3 and LGPLv3

General Changes
 * Config menu items that were in the File menu moved to the new Edit menu
 * Added credits and license note to About Nicotine dialog.
 * Disable many widgets (entries, buttons, lists) when disconnected from server
 * User tabs have right-click popup-menus in private, userinfo and userbrowse.
 * libnotify support added (patch by infinito ticket #176 )
   notification-daemon, libnotify and python-notify required
 * Added a 10 second cooldown between responding to Userinfo and Usershares
   requests from the same user (to mitigate damage from DOS attacks and simple
   accidents)
 * Notification text on tabs can be colored
 * Notification icons on tabs can be disabled
 * Close buttons on tabs no longer forced to 18x18px
 * Close buttons are dynamically added and removed when toggled in settings
 * Added global unrecommendations list
 * Merged Amun-Ra's 'Country flag column in Chatroom userlists' (this is a new
   feature on the testing server) but works with manual IP lookups with GeoIP.
   This requires the 242 flag images. Additions to several server messages are
   used instead of GeoIP if they are available.
 * Simplified GeoIP module loading

Userinfo
 * Added popups to user's interests lists (search, add and remove interests)
 * Added a zoom and save popup menu to the Userinfo image.

Shares
 * Shares are precompressed, before they're sent (Nicotine will recover faster
   from many shares requests)
 * Unicode filenames on Win32 are now read and shared properly (should be)

Settings
 * Tooltips can be disabled
 * Settings widgets will now be colored red if their values are invalid.
 * Your client port and server-reported IP address are shown in Server Settings
 * Added an option to Shares for the Upload directory path (needs to be set)
   The upload directory is where your buddies 'uploads' will be saved.
 * Default colours and clear colours buttons added
 * All Notebook Tabs can be repositioned and the labels can be rotated 90⁰
   under Settings->Interface->Notebook Tabs
 * Added Exaile to NowPlaying
 * Added a config option for overriding the default language
 * URL handlers settings rearranged slightly, combo items in the handlers column
 * Rearranged the Settings tree and removed some descriptive panes
 * Added IP blocking and range blocking with * character
 * Some Entry widgets in settings replaced with SpinBoxes
 * Userinfo settings now have size data for image
 * New options to to determine what happens when destroying the main window
   (show a dialog, close to tray, or quit)

Search
 * Search is now a genuine TreeView that supports group-by-user and
   has a expand/collapse all toggle when grouping is enabled.
 * Added a Clear results button
 * Added 'Download containing folder(s) to..' to the search results popup
 * Open a new socket for every outgoing search result to avoid problems with
   shared sockets getting closed.
 * Only close sockets of incoming search results if input/output buffers are
   empty. (this may still result in the transmitting sockets)
 * Added Search and Open Directory items to the uploads popup menu
 * Search results encoding improved (user's encoding, falls back to global)
 * Search results turn red when a user goes offline (configurable)
 * Added a 'multiple users' submenu to search results popup

Transfers
 * Show total time elapsed and remaining in user's parent row instead of the
   current transfer's time elapsed and time remaining.
 * Added a maximum files-per-user limit to the upload queue
 * Added a 'Clear Failed' item to the uploads menu
 * Added 'Clear Filtered' and 'Clear Paused' to the downloads menu
 * Fixed pausing of aborted downloads after reconnecting to the server.
 * Added an 'Auto-retry Failed' checkbox to downloads (3 minute timer)
 * Added an 'Autoclear Finished' checkbox to uploads
 * Notify popups for completed files and completed directories (toggleable)
 * Added a 'multiple users' submenus

Chat
 * Whitespace is now limited to two spaces
 * Show icon, sound, speech and title notifications for "current" chat tab
   if the window is hidden.
 * Notify popups for buddies with "notify" enabled :)
 * Read chatroom logs (and attempt to parse them) when rejoining a room.
   Parsing will not work if the logs do not use the default timestamp format.
   Chat room and Private chat logs are in seperate sub-directories, now.
 * Threaded /aliases and /now commands (GUI no longer freezes)
 * Use the /detach and /attach chatroom commands to pop chatrooms and private
   chats into their own windows.
 * Text-To-Speech support added (configurable under Settings->Misc->Sounds)
   individual chat rooms can be disabled with the text-to-speech toggle button.
   Chat messages are read out, and nick mentions are announced. By default,
   there are commands for flite ( http://www.speech.cs.cmu.edu/flite/ )
   and festival ( http://www.cstr.ed.ac.uk/projects/festival/ ).
 * URL text color is configurable (doesn't effect old links after changing)
 * Timestamps are now configurable, disableable (under Settings->Chat->Logging)
 * Log files' timestamps are also configurable. Default is "%Y-%m-%d %H:%M:%S"
 * Added a help button for chatroom commands
 * Added hide/show buttons in chatrooms for userlist and status log. These
   buttons can be hidden by Edit->Hide chat room log and list toggles
 * Username away color-status in chat can be toggled off
 * Added Auto-Replace list (applies to all outgoing chat message text)
 * Added Censor list (applies to all chat message text)
 * A popup dialog appears after closing the last chat room while the roomlist
   is hidden.
 * URL's are now converted back to plain text by the URL catcher
   (before only %20 were converted to spaces)
 * Usernames in chat logs and private, userinfo and userbrowse tab labels are
   marked offline when disconnected from server
 * Ticker moved to the top-left of the chat room frame;
 * Added settings for tab completion and dropdown completion list
 * Added a completion dropdown list (gtk.EntryCompletion) to chat entries

Bug Fixes
 * Renabled the 'if i.size is None' check which should fix some upload issues
 * Fixed a error message printed after aborting an upload directory popup
 * Fixed a major slowdown in needConfig function (was reading shares data)
 * Pressing enter in Search Filter entry boxes now works again
 * Readded "/" to pasted folder slsk:// URLs
 * Reading slsk.exe's cfg files should now work on Windows


Version 1.2.8 Release (1st June 2007)
-------------------------------------

GENERAL CHANGES
 * Support for Spell Checking in chat added (libsexy and python-sexy required)
 * Other users Interests are now shown in the User Info tab, with expanders
 * Send Message added to trayicon
 * Popup Menus in Private, Chatrooms, and User Browse reorganized
 * The user-entry boxes are now buddy-list combobox entries
 * Users with PyGTK >= 2.10 will use the gtk.StatusIcon instead of
   the old trayicon.so module.
 * Added a filemanager popup item to the self-browse menu; configurable
   under Settings->Advanced->Events
 * Gstreamer-Python support for sound effects added
 * Added Soulseek testing server (port 2242) to the server combobox.
 * Changed the URL Catcher's syntax. The ampersand "&" is no longer needed
   at the end of URL Handlers. The handler entry is now a combobox and
   includes a bunch of webbrowser commands.
 * Userlist Columns are hidable and hidden status is saved.


TRANSFERS
 * Added a "Group by users" check box
 * Added Expand/Collapse all toggle button to transfers
 * Added a popup dialog to the "Clear Queued" transfers buttons

PRIVATE CHAT
 * Added gallows' patch for including your username in the private chat log.
   (ticket #161)
 * Direct private messages (currently only supported by Nicotine+ >= 1.2.7.1)

SEARCH
 * Search now has combo boxes, per-room searching and per-user searching.
 * Added Wishlist and changed remembered search tabs to only display
   when new search results arrive
 * Switch to newly started search tab (ticket #157)

USERINFO
 * gallows added userinfo image zooming via the scrollwheel (ticket #160)

SETTINGS
 * Changed Audio Player Syntax it now uses "$" as the filename
 * Exit dialog can be disabled in Settings->UI
 * When a config option is detected as unset, print it in the log window.
 * Move Icon theme and trayicon settings to a seperate frame
 * Move sound effect and audio player settings to a seperate frame
 * Reopen Settings dialog, if a setting is not set.

NETWORKING
 * On Win32, hyriand's multithreaded socket selector is used. This will allow
   a larger number of sockets to be used, thus increasing stability.
 * Added Server Message 57 (User Interests)
 * Send \r\n with userinfo description instead of just \n

BUGFIXES
 * Uploads to other Nicotine+ users work better
 * Userinfo Description does not scroll to the bottom of the window
 * Fixed a few bugs with the trayicon
 * Fixed server reconnection not actually trying to reconnect (and giving up
   on the first try)

TRANSLATIONS
 * Lithuanian translation updated
 * Euskara translation updated


Version 1.2.7.1 Release (6th March 2007)
----------------------------------------

GENERAL CHANGES
 * The About Nicotine+ dialog now shows the versions of Python, PyGTK and GTK+
 * Copy was added to the right-click menus in chat status and
   debug logs.

BUGFIXES
 * The shares scanning progress bar now disappears after scanning shares a
   little more frequently.
 * Fixed a bug in the way total transfer slots were calculated
 * Improved Remote-Uploading somewhat (was quite buggy with two Nicotine+ clients)
 * Fix directory name cropping in 'upload directory to' in User Browse
 * Attempted to fix the 'interrupted system call' (which sometimes are caused
   by gtk+ file dialogs) from stopping the networking loop.
 * Username hotspots for users who are offline or have left the room aren't
   disabled anymore.

TRANSFERS
 * Downloads have a metadata popup dialog with bitrate / length
 * Right-clicking when nothing is selected will select a row
 * In parent row, display the current transfer's time elapsed and time left.
 * Transfer popups work better on parent rows

TRANSLATIONS
 * Silvio Orta updated the Spanish translation
 * ><((((*> and ManWell updated the French translation
 * nince78 updated the Dutch translation
 * Nicola updated the Italian translation
 * Žygimantas updated the Lithuanian translation


Version 1.2.7 Release (25th February 2007)
------------------------------------------

GENERAL CHANGES
 * Window size is restored on startup
 * Background color of entry boxes, text views and list views is now changeable
   and all lists foreground color changes with the 'list text' option.
 * Added some padding around various widgets
 * Tabs can be reordered on the fly, now (Requires PyGTK 2.10) Also, Chat Room
   tab positions are saved in their reordered position.
 * Per-file identation consistancy was drastically improved. transfers.py,
   slskproto.py and a few others were really bad.

SETTINGS
 * Added an Import Config frame to Settings, which duplicates the functionality
   of nicotine-import-winconfig. User can now easily import config options
   from the official Windows Soulseek client's config directory. Support for importing
   the ignore list was also added to nicotine-import-winconfig.
 * Translux (pseudo-transparent TextViews) is an old easter egg that is now
   customizable in UI Settings.
 * Transfer settings was rearranged and organized with expanders
 * Transfer settings has a new combo box for selecting which users are allowed
   to initiate uploading files to you. Trusted users are set in the buddy list.
 * Added several tooltips to Settings' transfer widgets in hopes of providing
   better explanations of some of the more complex functionality.

USERLIST
 * Comments in Buddy List can now be edited in-list by clicking twice on the
   comment column, not by double-clicking (which would open Private Chat).
 * Trusted checkbox column added to the buddy list. Trusted users are an
   optional selection of users to whom remote uploads can be limited.

CHAT
 * Usernames in the chat room log now have hotspots associated with them,
   meaning they can be left-clicked on to load the same popup as you have in
   the users list.
 * Usernames are also colored based on Online, Away and Offline/In-Room status.
   This option can be disabled in UI Settings.
 * "User is away/online/offline" messages removed from Private Chat


TRANSFERS
 * Transfers are now sub-items in a one-step tree with the user as a parent
 * QuinoX's patch, a download filter: ( http://qtea.nl/tmp/nicotine+ ) was
   reworked a little and given a nice listview to add the Regular Expressions
   (filters) to. This feature will allow you to blacklist certain types of
   files, which may save you from the pointless downloading and cleanup of
   unwanted files.
 * Downloads and Uploads popup menus have a new item under the user submenu,
   "Select User's Transfers".
 * Uploads can be retried
 * The Size column now has the current file position and the total file size
 * Remotely-Initiated-Uploads will no longer be accepted if an Upload Queue
   Notification message has not been sent, first. This means versions of
   Nicotine+ earlier than 1.2.5 will not be able to initiate sending you files,
   no matter what your allowed uploaders is set to.

USER INFO
 * Stats were rearrange and the status of who is allowed to initiate uploads to
   the user was added.

USER BROWSE
 * The browsetreemodels functions were disabled, and file and folder treeviews
   were reimplemented with code from the PyGTK2 museek client, Murmur.
 * Search now works slightly different. Queries match all files in a directory,
   and switch between matching directories each time.
 * Tree lines and a 'Directories' sorting header were added to the Folder Treeview
 * Upload Directories Recursive was added to Folders' Popup
 * An expand / collapse all directories button was added
 * Recursive downloads in User Browse now checks from > 100 files and displays
   a Warning dialog that gives you a chance to cancel downloading.

SEARCH
 * Search has a new popup window for displaying the metadata of search results.
   This popup is accessible after selecting 1 or more files and clicking on the
   "View Metadata of File(s)" popup menu item. From this window, you can also
   download file(s) or initiate browsing of the current file's user's shares.

NETWORKING
 * Handle all peer message unpacking with an exception handler. Should make us
   safer from malformed data sent by users.
 * Close peer connection when userinfo's or browse's close buttons are pressed.
   (This is to save bandwidth)

TRANSLATIONS
 * ><((((*> updated the French translation
 * (._.) and Meokater updated the German translation
 * nince78 updated the Dutch translation
 * Nicola updated the Italian Translation
 * Added Finnish translation by Kalevi
 * Added Lithuanian Translation by Žygimantas
 * Added Euskara (Basque) translation by Julen of librezale.org

BUGFIXES
 * Various minor bugs killed
 * Userlist selection bug fixed
 * Fixed search results from last session being placed in search result tabs in
   new session that match their tickets by using random tickets instead
   starting from 0.
 * Fixed Big memory leak with PixbufLoader in Userinfo (call garbage collector)
 * Fixed large-file (>4GB) file scanning and shares browsing issue


Version 1.2.6
-------------

INTERFACE CHANGES
 * Added a GUI for new built-in NowPlaying scripts and new /now command to use
   them. Supported players: Amarok, Rhythmbox, BMPx, XMMS/Infopipe, MPD/mpc.
   An 'other' player option also exists.
 * Added /buddy, /rem, unbuddy commands to Private Chat and Chat Rooms.
 * The Userinfo Picture file chooser now displays a preview of the image
 * Private Chat does not allow you to send messages while offline. New
   disconnected and reconnected messages appear in the chat log. Another new
   message is displayed if you were sent messages while offline.
 * Users' Shares lists can be saved to disk and then reloaded them, for ease
   and speed. On *nix, these files will be stored in ~/.nicotine/usershares/
 * Display shares-scanning errors in the Log Window
 * Added Titlebar messages on Private Chat and nick mention in Chat Rooms
 * Disabled: Urgency Hint on highlight (Titlebar flashes, or WM tries to get
   your attention) Doesn't work very well, disabled for now.
 * Popup a warning message if the Guide cannot be found
 * Added 'Copy all' menu item to Room Status logs and the debug log
 * Also added icons to the Clear log and the Remove Dislike menu items
 * Enlarged number entry boxes in Transfer Settings
 * Added thread protection to File/Directory Chooser (was getting freezes)

SEARCH
 * Search's Close button also "ignores" the search, like the X button the tab.
 * Fixed bug in "Download file(s) to..." causing the path to be corrupted.

CONFIG
 * Use a safer method to save the config file. Create 'config.new', move old
   'config' to 'config.old', rename 'config.new' to 'config' (from 1.1.0pre1)

PACKAGING
 * Added 4 nicotine-plus-??px.png icons 16px, 32px, 64px and 96px.
 * nicotine.desktop and nicotine-plus-32px.png are installed to
   $PREFIX/share/applications and $PREFIX/share/pixmaps

WINDOWS
 * Added elaborate Unicode filename-reading hack. This should allow
   non-latin files/directories to be added to the shares. (Since this feature
   breaks in Linux, Windows detection is used throughout the filescanner
   converting strings to unicode and back.
 * Always load dbhash module on Windows

NETWORKING
 * Re-enable Server Ping (120 sec) and Timeout for Connection Close (120 sec)
 * Spoof warning now includes the IP and port of the user sending the message.

TRAY ICON
 * Hacked apart Systraywin32 from Gajim to work with Nicotine+ on Windows
   requires pywin32 which you can download from here:
   http://sourceforge.net/project/showfiles.php?group_id=78018
 * Fixed a bug with the Trayicon intially being icon-less

TRANSLATIONS
 * Hungarian translation updated (djbaloo)
 * Portuguese-Brazilian translation finished (SuicideSolution)
 * Slovak Translation Updated (Jozef)

1.2.5.1 September 18th 2006
Bugfix Release
 * Made TrayIcon not attempt to load on 'win32' operating systems
 * Fixed trayicon bug that caused error messages everytime the Settings
   window's Apply or Okay button was pressed when the trayicon isn't loaded.
   (reported by renu_mulitiplus)
 * Fixed displaying your own Userinfo image on Windows.
 * Replace the characters ?, ", :, >, <, |, and * with an underscore _ on
   Windows, to avoid filesystem errors. (Reported by theorem21)
 * Made the Directory Chooser start with the predefined directory set.


Version 1.2.5 September 17th 2006
---------------------------------

GENERAL CHANGES
 * Made columns reorderable (temporarily, they return to the default order
   after a restart)
 * Made the encodings Comboboxes give location or language details in a
   separate column.
 * Made all the popup menus have GTK stock icons.
 * Made most of the Main Menu items have icons.
 * Added three new menu options under help: Offline Nicotine Plus Guide, the
   Nicotine-Plus Trac and the Nicotine Plus Sourceforge Project websites.
 * Added the NicotinePlusGuide to setup.py, so it will be installed
 * Set Firefox as the default http:// URL handler
 * Replaced "pure text" percent column with a CellRendererProgress column in
   the Downloads and Uploads transfer lists.
 * Added option to UI Settings to show/hide the transfer buttons.
 * Added expander to glade2py, so it can now be used.
 * Rearranged the new user entry/buttons to the top left of their tabs, added
   spacing inside tabs.
 * Added more stock GTK icons to Settings and Userinfo, among other places.
 * Added confirmation exit popup dialog when quitting with the window manager.
 * Made the main window's minimum size to be 500x500 px

BUGFIXES
 * Fixed a typo in transferlist.py that caused some transfers to get stuck
   in the Initializing state, even though transfers still work.
 * Fixed the Chatrooms tab hilite bug (reported by Offhand, xrc)

TRAY ICON
 * Made the Tray Icon's popup menu disable menu options based on connection
   status. Also simplified its code to match the way Nicotine normally
   creates menus.
 * Made Trayicon toggleable while running from the UI settings or at startup
   with --enable-trayicon, -t  and --disable-trayicon, -d

SEARCH
 * Made /search commands modify the search history
 * Added 'clear search history' button to search
 * Shortened Search tab length and added a label containing the full query
   next to the "Enable filters" checkbox.

AUDIO
 * Notifications: Now testing 'flite' support, a text-to-speech engine.
   This may or may not be removed. The option is 'speechenabled'
 * Moved Icon theme and Sound theme settings inside separate expanders.
 * Notifications: Added a sound effect, room_nick.ogg, for nick-mention in
   chatrooms (when not in that room) and a separate sound effect, private.ogg,
   for when a private message arrives, and you are not in that tab. Sound
   options are found in the UI settings, and separate sound theme directories
   and audio players can be selected, as well. Ogg files are installed into
   $PREFIX/share/nicotine/$THEMEDIR/

NETWORKING
 * Added support for sending and receiving Soulseek peer message 52, Upload
   Queue Notification, which allows users to notify upload recipients that
   they are attempting to send a file. Also, a log message is printed when a
   user attempts to send you file(s) and an automatic is sent if they aren't
   allowed to.
 * Add a Bool to the GetUserStatus message received from the server, for
   privileges. If 1, add user to list of privileged users.
 * Added SendUploadSpeed (121) message which replaced SendSpeed (34) a long
   time ago. Thanks to sierracat for the info, and to slack---line for testing.
 * Modified CheckVersion function to allow for milli ( X.X.X.X  ) versioning.


Version 1.2.4.1 August 18th 2006
--------------------------------

Bugfix Release
 * Disabled use of 'pwd' module on windows
 * Fixed bug with Buddylist tab not appearing on startup.
 * Fixed bug with double-clicking on a user in the Buddy not switching to the
   correct private chat tab.


Version 1.2.4 August 17th 2006
------------------------------

 * Added new translations for Hungarian (djbaloo) and Slovak (Josef Riha)
 * Made Buddylist toggleable between its own tab and pane on the right side
   of chatrooms
 * Rearranged tabs to the top of the window
 * Rearranged Browse Share's progress bar as in Ziabice's patch
 * Added a Font selector for chat messages under Settings->UI->Interface
   (47th_Ronin's request)
 * Made Nicotine's shares builder ignore ALL dot-files and dot-directories
   (such as the ~/.nicotine/ directory) for security reasons. (Izaak's idea)
 * Warn if home directory is being shared. (Izaak's idea)
 * Added the First in, First out queue from jat's evil cocaine patch (without
   any of the other features)
 * Added gtk stock icons to many buttons
 * Added user entry boxes in Private Chat, User info, and User browse
 * Added new birdy icons which replace the little people icons
 * Added a theme selector to Settings->UI->Interface->Icon Theme Directory
   If any of the theme icons exist in this directory, they'll be used instead
   of the built-in images.
 * Made Copy URL popup menu options use the ctrl-c/ctrl-v clipboard, as well as
the middle-click one
 * Split big Download/Upload Popup menus into submenus
 * Fixed an problem with upload percentages not working properly


Version 1.2.3 July 7th 2006
---------------------------

 * Added abort, retry, ban, clear queued, and clear finished/aborted buttons
   to transfers.
 * Made lists' rows to use the alternating color pattern.
 * Changed all the icons. Most of the new icons are modified from
   Mark James' Silk icon set: http://www.famfamfam.com/lab/icons/silk/
 * Fixed other users sending PM cause the tab to be switched to their message.
 * Fixed erroneously translated internal strings that caused queued downloads
   to fail.


Version 1.2.2 June 15th 2006
----------------------------

 * Renamed "User list" to "Buddy list"
 * Added Double-clicking on a user starts a private message in the chatrooms,
   the userlist, and similar users.
 * Added TrayIcon from unreleased Nicotine 1.1.0pre1, and added a menu to it.
   This is a module and needs to be compiled.
 * Added Speed, Files and Dirs to userinfo
 * Made more strings translatable
 * Added Buddy-only shares


Version 1.2.1 June 10th 2006
----------------------------

 * Added a bunch of hotkeys to the popup menus and normal menus.
 * Added a new menu for Modes (Chat Rooms, Private Chat, etc)
 * Starting a Private message via the Popup menu will now switch you Private
   Chat tab, so you can immediately start typing.
 * Fixed a segfault in User Browse, if you clicked on the folder expanders while
   shares were loading. This was done making the folder pane be disabled while
   refreshing.
 * Updated translations to work with hotkey menu and other changes
 * French translation: systry corrected typos and translated more strings.
 * Added a Send to Player popup menu item, which allows you to send downloading,
   uploading or files in your own shares to an external program, such as a media
   player.


Version 1.2.0b May 11th 2006
----------------------------

 * Added a "Send to Player" popup menu item for downloads and personal shares


Version 1.2.0 May 10th 2006
---------------------------

 * Added New Room and User search messages, and use them instead of sending out
   direct peer searches
 * Fixed all those depreciated Combo() functions, updated all of them to
   PyGTK 2.6 compatible functions.
 * Fixed the CRITICAL pygtk_generic_tree_model warning that has been plaguing
   Nicotine since GTK2.4 came out. The problem was fixed by adding:
   "if not node: node = self.tree"  to the on_iter_nth_child() function.
 * Moved the upload popup-menu item so that it isn't incorrectly disabled from
   sending multiple files.
 * Added two new debugging messages for when someone browses you or gets your
   userinfo, you can see their username. ( Idea/code stolen from "Airn Here",
   pointed out by heni (thanks to both of you) )
 * Fixed a little bug in a popup menu that caused a traceback
 * Added an optional client version message, which is similar to the CTCP
   VERSION message on IRC. It sends your client's version via Private Message to
   a remote  user. You can disable automatic responding of it in the
   Settings->Server.  So far, it works only with this version of Nicotine and
   Museek's Curses client, Mucous. Send it via the popup menu in Private chat,
   or with the command: /ctcpversion


Version 1.0.8-e March 25 2006
-----------------------------

 * Made password to be starred like ***** via cravings' patch
 * Added a Give Privileges popup menu item (taken from the development 1.1.0pre1
   version of nicotine that hyriand never released.)
 * Changed the Upload Files dialog from a textentry to a scrollbox


Version 1.0.8-d Aug 17 2004
---------------------------

 * 1.0.8-d is a combo of 1.0.8z and some new stuff, listing it all here.
 * Added GTK2-Fileselector (Works nicely for Win32)
 * Added many changes to wording of the settings dialogs
 * Added Remote Uploads (Browse yourself, right click on files, upload, type in
   username)
 * Added Remote Downloads (Added Checkbox in Settings->Transfers)
 * Fixed some of the many PyGTK warning messages
 * Removed the PING-OF-BAN

~~~~~~~~~~~~~~~~~~~~~~~~~~~~~~~~~~~~~~~~~~~~~~~~~
Forked
~~~~~~~~~~~~~~~~~~~~~~~~~~~~~~~~~~~~~~~~~~~~~~~~~

Version 1.0.8rc1 May 1 2004
---------------------------

 * Added the missing handler for server-pushed searches
 * Allow users to have negative speed-ratings
 * Double click downloads in searches and browsers, join room in room list


Version 1.0.7 Jan 11 2004
-------------------------

 * Changed hate-list to be network-driven instead of being a filter
 * Updated translations
 * When available, Nicotine will use PyGNOME to launch protocols that
   haven't been configured


Version 1.0.7rc2 Jan 07 2004
----------------------------

 * Moved encoding dropdown-list out of the scrolled area in userinfo tabs
 * Transfer logs (enable in settings->logging)
 * Last 7 lines of a private message log are shown
 * Config file now backed up (to <filename>.old)
 * Check privileges shows days, hours, minutes, seconds
 * Changed default server to server.slsknet.org
   (mail.slsknet.org will be automatically changed)
 * Anti-frumin ticker update (replace newlines with spaces)
 * Added country-code filter to the search filters
 * Added a "Hide tickers" menu entry which hides all tickers
 * Added option to not show the close buttons on the tabs
 * Added option to not lock incoming files
 * Fixed /tick


Version 1.0.7rc1 Jan 02 2004
----------------------------

 * Added room ticker support
 * Alt-A fixed


Version 1.0.6 - Dec 05 2003
---------------------------

 * Probable fix for GUI freeze (thanks stillbirth)
 * Bye bye total queue limit
 * Translations updated


Version 1.0.6rc1 - Nov 18 2003
------------------------------

 * Files that are downloaded should now be encoded
 * Possible fix for a threading race condition
 * Possible fix for listport not defined problem and a million little things
 * Possible fix for yet-another-corrupted-shares-database problem
 * Translation caching
 * Whacked some tracebacks
 * Implemented recommendations system
 * Translation updates
 * Added polish translation (thanks owczi)
 * Fixed bug that made "Queue limits do not apply to friends" not work
 * Fix for the version checking bug


Version 1.0.5 - Nov 7 2003
--------------------------

 * Quickfix for protocol change


Version 1.0.4.1 - Sep 26 2003
-----------------------------

 * Changed default server
 * Fix for online notify
 * Added french translation (thanks flashfr)


Version 1.0.4 - Sep 17 2003
---------------------------

 ---> Can you find the EASTER EGG? <---

 * Show IP address now shows country name instead of code (when GeoIP is
   installed)
 * Fixed sorting in transferlists
 * Clear (room) log window popup menu
 * Room and user encodings (for chats, browse, userinfoetc)
 * Close buttons on sub-tabs
 * Translatable (see the languages/nicotine.pot file)
 * Window icon (normally blue, yellow when highlight)
 * MacOSX OSError / IOError fixups
 * Fix for minimum window size
 * Desktop shortcut (files/nicotine.desktop), not installed by default
 * Possible fix for the "ServerConnection doesn't have fileupl" problem
 * Userinfo is now properly network encoded
 * Bundled a custom version of the ConfigParser that doesn't have problem
   with semi-colons
 * Download to.. for searches now defaults to downloaddir
 * Close tab-button for searches closes and ignores
 * UTF8 log window fixes
 * Fix for invalid server traceback (in settings window)


Version 1.0.3 - Aug 28 2003
---------------------------

 * PyGTK version check (Nicotine requires 1.99.16 or higher)
 * Hide room list menu option (is remembered between sessions)
 * Control-C doesn't kill nicotine anymore (silently ignored)
 * Fix for deprecation warning (PyGTK 1.99.18)
 * Bug-reporting assistant (based on work by
   Gustavo J. A. M. Carneiro)
 * Reduced the sensitivity of the auto-scroller a bit
 * Workaround for missing-menu-labels in tab popup menus
 * Changed PyVorbis warning
 * Check latest (checks if you're using the newest version)
 * Autocompletion of / commands
 * Some small psyco fixes
 * Browse yourself without even being connected
 * Default filter settings
 * Fixed searches for special characters and limit history to 15 entries
 * Long overdue enter-activates-OK in input dialog
 * Make folder button in directory chooser dialog
 * Change %20 in slsk:// urls to spaces (blame Wretched)
 * Copy file and folder URLs in transfer lists and searches
 * Fixed Hide log window on startup
 * Improved the move-from-incomplete-to-download-folder function so that it
   can move across partitions / drives / whatever.
 * Now really included Carlos Laviola's debian control files


Version 1.0.2 - Aug 23 2003
---------------------------

 * Possible fix for freezes
 * Fix for GTK-Critical at startup with hidden log
 * Fixed URL catcher regular expression a bit
 * Added debian control files (by Aubin Paul)
 * Hopefully fixed the missing "2 chars search result directory" thing
 * Fixed roomslist popup menu
 * More UTF8 cleanups (and dumped the need for most of the localencodings
   in the process), should really work on MacOSX again
 * Fixed alt 1-8 / left,right,up,down to work with numlock / scrolllock on
 * Checkboxified all the "Add to user list", "Ban this user" and "Ignore
   this user" context-menu items
 * Fixed small bug in config loader (concerning importing pyslsk-1.2.3 userlist)
 * Fixed small bug in the browse file model
 * Fixed some selection issues
 * Fixed rooms list being sorted A-Za-z instead of Aa-Zz
 * Fixed column-sizes being weird when resizing
 * Removed talkback handler
 * Added handler for slsk:// meta-protocol and the ability to copy slsk://
   urls in browse ("Copy URL").
 * Should work on OSX again
 * Threading issue with rescanning fixed
 * Focus chat line input widget on tab change (chat rooms and private chat)
 * <insert stuff I forgot to add to changelog here>


Version 1.0.1 - Aug 19 2003
---------------------------

 * UTF8 fixes for settings window
 * UTF8 fixes for directory dialog
 * UTF8 fix for private chats in some locales (fr_FR for example)


Version 1.0.0 - Aug 18 2003 (INITIAL PUBLIC RELEASE)
----------------------------------------------------

 * Changed URL to the Nicotine homepage to http://nicotine.thegraveyard.org/
 * Added Alt-H accelerator to hide log


Version 1.0.0rc8 - Aug 18 2003
------------------------------

 * New MP3 header engine (shouldn't crash anymore, and should be faster)
 * Made the default handler for the http protocol more compatible (added
   quotes)


Version 1.0.0rc7 - Aug 17 2003
------------------------------

 * Fixed check privileges (thanks hednod)
 * Userlist context menu issues fixed
 * Several win32 fixups / custom-hacks made for upcoming win32 release


Version 1.0.0rc6 - Aug 16 2003
------------------------------

 * Merged PySoulSeek 1.2.4 core changes
  * Privileged users in userlist
  * Online notify


Version 1.0.0rc5 - Aug 16 2003
------------------------------

 * pytgtk-1.99.16 compatibility fix (thanks alexbk)


Version 1.0.0rc4 - Aug 16 2003
------------------------------

 * Fixed private-chat-shows-status-change-a-million-times
 * Fixed bug concerning GeoIP not being able to look up country code
 * Fixed email address in nicotine "binary"


Version 1.0.0rc3 - Aug 16 2003
------------------------------

 * Geographical blocking works for search results too
 * Geographical blocking settings now automatically uppercased
 * py2exe.bat bundled (used to create a "frozen" .exe on win32)
 * setup.iss bundled (used to create an installer using InnoSetup)
 * Tab menus now show page title instead of Page n
 * More win32 fixups
 * URLs now only respond to left click
 * User-info description field in settings now wraps
 * User-info image no longer writes temporary image file
 * Image data now encapsulated in imagedata.py


Version 1.0.0rc2 - Aug 13 2003
------------------------------

 * Fixed typo


Version 1.0.0rc1 - Aug 13 2003
------------------------------

 * Nasty Bug(tm) fixed
 * URL catcher fixup
 * Server banner is now shown
 * Hide log window menu item
 * Win32 fixups


Version 0.5.1 - Ayg 13 2003
---------------------------

 * URL catching
 * Bugfix: /ip no longer shows None
 * Bugfix: CheckUser would fuck up when disconnected
 * Fixed date for 0.5.0


Version 0.5.0 - Aug 13 2003
---------------------------

 * Geographical blocking using GeoIP (optional)
 * Userlist only sharing
 * Userlist values are reset after disconnect
 * Small bugfixes and typos
 * Instead of printing certain bugreports to the console,
   it now sends a private message to hyriand instead


Version 0.4.9 - Aug 11 2003
---------------------------

 * Python 2,2,0 compatibility
 * Python 2.3 deprecation warning fixed
 * Minor bugfixes (mainly in transfer lists, I hope they work)
 * Fixed the setup.py to install images
 * Added browse files to search results context menu
 * Added abort & remove file to downloads context menu
 * KB/GB/MB is now done at 1000 instead of 1024 (producing 0.99 MB instead
   of 1000 KB)


Version 0.4.8 - Aug 10 2003
---------------------------

 * Minor bugfixes and de-glitchifications


Version 0.4.7 - Aug 9 2003
--------------------------

 * New logo and icon (thanks (va)*10^3)
 * Generate profiler log when using nicotine --profile
   (profiler log will be saved as <configfile>.profile)


Version 0.4.6 - Aug 8 2003
--------------------------

 * Room user lists are filled again when reconnected
 * User is offline/away/online in private chats
 * Right-click on tab shows tab list
 * Auto-reply implemented
 * Added *1000 factor for auto-search interval *oops*


Version 0.4.5 - Aug 7 2003
--------------------------

 * Page Up / Down scrolls chats
 * // at the start of a chat line will "escape" the / used by commands
 * Evil typos corrected (tnx SmackleFunky)
 * Bugfixes
 * Search filter history


Version 0.4.4 - Aug 7 2003
--------------------------

 * Bugfixes
 * About dialogs


Version 0.4.3 - Aug 5 2003
--------------------------

 * Small bugfixes (sorting, UpdateColours, ChooseDir)


Version 0.4.2 - Aug 5 2003
--------------------------

 * First changelog entry.. Basically everything implemented :)<|MERGE_RESOLUTION|>--- conflicted
+++ resolved
@@ -75,11 +75,8 @@
  * Speed up program startup times (#215)
  * custom tray icons not respected (#239)
  * Request: Modes Tab Placement? (#242)
-<<<<<<< HEAD
  * /now playing does not work after nic+ restart (#255)
-=======
  * text in log aera in chat rooms lag to display from entry (#253)
->>>>>>> dc234a52
 
 Version 1.4.3 (unstable)
 -----------------------------
